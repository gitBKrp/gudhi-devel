--- conflicted
+++ resolved
@@ -1215,7 +1215,6 @@
 location = {Montr\'{e}al, Canada},
 series = {NIPS’18}
 }
-<<<<<<< HEAD
 @article{tomato,
 author = {Chazal, Fr\'{e}d\'{e}ric and Guibas, Leonidas J. and Oudot, Steve Y. and Skraba, Primoz},
 title = {Persistence-Based Clustering in Riemannian Manifolds},
@@ -1233,7 +1232,7 @@
 articleno = {Article 41},
 numpages = {38},
 keywords = {mode seeking, Unsupervised learning, computational topology, clustering, Morse theory, topological persistence}
-=======
+}
 @Article{dtm,
 author={Chazal, Fr{\'e}d{\'e}ric
 and Cohen-Steiner, David
@@ -1271,5 +1270,4 @@
   pages={44--70},
   year={2014},
   publisher={Springer}
->>>>>>> 1efd71c5
 }