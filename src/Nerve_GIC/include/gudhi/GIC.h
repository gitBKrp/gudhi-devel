--- conflicted
+++ resolved
@@ -764,13 +764,8 @@
     }
 
     #ifdef GUDHI_USE_TBB
-<<<<<<< HEAD
       if (verbose) std::clog << "Computing connected components (parallelized)..." << std::endl;
-      tbb::mutex covermutex, idmutex;
-=======
-      if (verbose) std::cout << "Computing connected components (parallelized)..." << std::endl;
       std::mutex covermutex, idmutex;
->>>>>>> 33540d9b
       tbb::parallel_for(0, res, [&](int i){
         // Compute connected components
         Graph G = one_skeleton.create_subgraph();
@@ -899,13 +894,8 @@
 
     // Compute the geodesic distances to subsamples with Dijkstra
     #ifdef GUDHI_USE_TBB
-<<<<<<< HEAD
       if (verbose) std::clog << "Computing geodesic distances (parallelized)..." << std::endl;
-      tbb::mutex coverMutex; tbb::mutex mindistMutex;
-=======
-      if (verbose) std::cout << "Computing geodesic distances (parallelized)..." << std::endl;
-      std::mutex coverMutex; std::mutex mindistMutex;
->>>>>>> 33540d9b
+      std::mutex coverMutex; tbb::mutex mindistMutex;
       tbb::parallel_for(0, m, [&](int i){
         int seed = voronoi_subsamples[i];
         std::vector<double> dmap(n);
