# This file is part of the Gudhi Library - https://gudhi.inria.fr/ - which is released under MIT.
# See file LICENSE or go to https://gudhi.inria.fr/licensing/ for full license details.
# Author(s):       Vincent Rouvreau
#
# Copyright (C) 2016 Inria
#
# Modification(s):
#   - YYYY/MM Author: Description of the modification

from cython cimport numeric
from libcpp.vector cimport vector
from libcpp.utility cimport pair
from libcpp cimport bool
from libcpp.string cimport string

__author__ = "Vincent Rouvreau"
__copyright__ = "Copyright (C) 2016 Inria"
__license__ = "MIT"

cdef extern from "Simplex_tree_interface.h" namespace "Gudhi":
    cdef cppclass Simplex_tree_options_full_featured:
        pass

    cdef cppclass Simplex_tree_simplex_handle "Gudhi::Simplex_tree_interface<Gudhi::Simplex_tree_options_full_featured>::Simplex_handle":
        pass

    cdef cppclass Simplex_tree_simplices_iterator "Gudhi::Simplex_tree_interface<Gudhi::Simplex_tree_options_full_featured>::Complex_simplex_iterator":
        Simplex_tree_simplices_iterator()
        Simplex_tree_simplex_handle& operator*()
        Simplex_tree_simplices_iterator operator++()
        bint operator!=(Simplex_tree_simplices_iterator)

    cdef cppclass Simplex_tree_skeleton_iterator "Gudhi::Simplex_tree_interface<Gudhi::Simplex_tree_options_full_featured>::Skeleton_simplex_iterator":
        Simplex_tree_skeleton_iterator()
        Simplex_tree_simplex_handle& operator*()
        Simplex_tree_skeleton_iterator operator++()
        bint operator!=(Simplex_tree_skeleton_iterator)


    cdef cppclass Simplex_tree_interface_full_featured "Gudhi::Simplex_tree_interface<Gudhi::Simplex_tree_options_full_featured>":
        Simplex_tree()
        double simplex_filtration(vector[int] simplex)
        void assign_simplex_filtration(vector[int] simplex, double filtration)
        void initialize_filtration()
        int num_vertices()
        int num_simplices()
        void set_dimension(int dimension)
        int dimension()
        int upper_bound_dimension()
        bool find_simplex(vector[int] simplex)
        bool insert_simplex_and_subfaces(vector[int] simplex,
                                         double filtration)
        vector[pair[vector[int], double]] get_star(vector[int] simplex)
        vector[pair[vector[int], double]] get_cofaces(vector[int] simplex,
                                                          int dimension)
        void expansion(int max_dim) except +
        void remove_maximal_simplex(vector[int] simplex)
        bool prune_above_filtration(double filtration)
        bool make_filtration_non_decreasing()
<<<<<<< HEAD
        void extend_filtration()
        vector[vector[pair[int, pair[double, double]]]] compute_extended_persistence_subdiagrams(vector[pair[int, pair[double, double]]])
=======
        # Iterators over Simplex tree
        pair[vector[int], double] get_simplex_and_filtration(Simplex_tree_simplex_handle f_simplex)
        Simplex_tree_simplices_iterator get_simplices_iterator_begin()
        Simplex_tree_simplices_iterator get_simplices_iterator_end()
        vector[Simplex_tree_simplex_handle].const_iterator get_filtration_iterator_begin()
        vector[Simplex_tree_simplex_handle].const_iterator get_filtration_iterator_end()
        Simplex_tree_skeleton_iterator get_skeleton_iterator_begin(int dimension)
        Simplex_tree_skeleton_iterator get_skeleton_iterator_end(int dimension)
>>>>>>> f4016107

cdef extern from "Persistent_cohomology_interface.h" namespace "Gudhi":
    cdef cppclass Simplex_tree_persistence_interface "Gudhi::Persistent_cohomology_interface<Gudhi::Simplex_tree<Gudhi::Simplex_tree_options_full_featured>>":
        Simplex_tree_persistence_interface(Simplex_tree_interface_full_featured * st, bool persistence_dim_max)
        vector[pair[int, pair[double, double]]] get_persistence(int homology_coeff_field, double min_persistence)
        vector[int] betti_numbers()
        vector[int] persistent_betti_numbers(double from_value, double to_value)
        vector[pair[double,double]] intervals_in_dimension(int dimension)
        void write_output_diagram(string diagram_file_name)
        vector[pair[vector[int], vector[int]]] persistence_pairs()<|MERGE_RESOLUTION|>--- conflicted
+++ resolved
@@ -57,10 +57,8 @@
         void remove_maximal_simplex(vector[int] simplex)
         bool prune_above_filtration(double filtration)
         bool make_filtration_non_decreasing()
-<<<<<<< HEAD
         void extend_filtration()
         vector[vector[pair[int, pair[double, double]]]] compute_extended_persistence_subdiagrams(vector[pair[int, pair[double, double]]])
-=======
         # Iterators over Simplex tree
         pair[vector[int], double] get_simplex_and_filtration(Simplex_tree_simplex_handle f_simplex)
         Simplex_tree_simplices_iterator get_simplices_iterator_begin()
@@ -69,7 +67,6 @@
         vector[Simplex_tree_simplex_handle].const_iterator get_filtration_iterator_end()
         Simplex_tree_skeleton_iterator get_skeleton_iterator_begin(int dimension)
         Simplex_tree_skeleton_iterator get_skeleton_iterator_end(int dimension)
->>>>>>> f4016107
 
 cdef extern from "Persistent_cohomology_interface.h" namespace "Gudhi":
     cdef cppclass Simplex_tree_persistence_interface "Gudhi::Persistent_cohomology_interface<Gudhi::Simplex_tree<Gudhi::Simplex_tree_options_full_featured>>":
